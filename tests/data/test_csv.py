<<<<<<< HEAD
import numpy as np
import polars as pl
=======
from pathlib import Path

>>>>>>> 60b0f2de
import pytest
import yaml

from stimulus.data import experiments
from stimulus.data.csv import DatasetHandler, DatasetManager, EncodeManager, SplitManager, TransformManager
<<<<<<< HEAD
from stimulus.utils.yaml_data import YamlConfigDict, generate_data_configs
=======
from stimulus.utils.yaml_data import YamlConfigDict, dump_yaml_list_into_files, generate_data_configs
>>>>>>> 60b0f2de


# Fixtures
## Data fixtures
@pytest.fixture
def titanic_csv_path():
    return "tests/test_data/titanic/titanic_stimulus.csv"


@pytest.fixture
def config_path():
    return "tests/test_data/titanic/titanic.yaml"


@pytest.fixture
def base_config(config_path):
    with open(config_path) as f:
        return YamlConfigDict(**yaml.safe_load(f))


@pytest.fixture
def generate_sub_configs(base_config):
    """Generate all possible configurations from base config"""
    return generate_data_configs(base_config)


@pytest.fixture
def dump_single_split_config_to_disk(generate_sub_configs):
    config_to_dump = [generate_sub_configs[0]]
    dump_yaml_list_into_files(config_to_dump, "tests/test_data/titanic/", "titanic_sub_config")
    return "tests/test_data/titanic/titanic_sub_config_0.yaml"


@pytest.fixture(scope="session")
def cleanup_titanic_config_file():
    """Cleanup any generated config files after all tests complete"""
    yield  # Run all tests first
    # Delete the config file after tests complete
    config_path = Path("tests/test_data/titanic/titanic_sub_config_0.yaml")
    if config_path.exists():
        config_path.unlink()


## Loader fixtures
@pytest.fixture
def encoder_loader(generate_sub_configs):
    loader = experiments.EncoderLoader()
    loader.initialize_column_encoders_from_config(generate_sub_configs[0].columns)
    return loader


@pytest.fixture
def transform_loader(generate_sub_configs):
    loader = experiments.TransformLoader()
    loader.initialize_column_data_transformers_from_config(generate_sub_configs[0].transforms)
    return loader


@pytest.fixture
def split_loader(generate_sub_configs):
    loader = experiments.SplitLoader()
    loader.initialize_splitter_from_config(generate_sub_configs[0].split)
    return loader


# Test DatasetManager
def test_dataset_manager_init(dump_single_split_config_to_disk):
    manager = DatasetManager(dump_single_split_config_to_disk)
    assert hasattr(manager, "config")
    assert hasattr(manager, "column_categories")


<<<<<<< HEAD
def test_dataset_manager_organize_columns(config_path):
    manager = DatasetManager(config_path)
=======
def test_dataset_manager_organize_columns(dump_single_split_config_to_disk):
    manager = DatasetManager(dump_single_split_config_to_disk)
>>>>>>> 60b0f2de
    categories = manager.categorize_columns_by_type()

    assert "pclass" in categories["input"]
    assert "sex" in categories["input"]
    assert "age" in categories["input"]
    assert "survived" in categories["label"]
    assert "passenger_id" in categories["meta"]


<<<<<<< HEAD
def test_dataset_manager_organize_transforms(config_path):
    manager = DatasetManager(config_path)
=======
def test_dataset_manager_organize_transforms(dump_single_split_config_to_disk):
    manager = DatasetManager(dump_single_split_config_to_disk)
>>>>>>> 60b0f2de
    categories = manager.categorize_columns_by_type()

    assert len(categories) == 3
    assert all(key in categories for key in ["input", "label", "meta"])


<<<<<<< HEAD
=======
def test_dataset_manager_get_transform_logic(dump_single_split_config_to_disk):
    manager = DatasetManager(dump_single_split_config_to_disk)
    transform_logic = manager.get_transform_logic()
    assert transform_logic["transformation_name"] == "noise"
    assert len(transform_logic["transformations"]) == 2


>>>>>>> 60b0f2de
# Test EncodeManager
def test_encode_manager_init():
    encoder_loader = experiments.EncoderLoader()
    manager = EncodeManager(encoder_loader)
    assert hasattr(manager, "encoder_loader")


def test_encode_manager_initialize_encoders():
    encoder_loader = experiments.EncoderLoader()
    manager = EncodeManager(encoder_loader)
    assert hasattr(manager, "encoder_loader")


def test_encode_manager_encode_numeric():
    encoder_loader = experiments.EncoderLoader()
    intencoder = encoder_loader.get_encoder("IntEncoder")
    encoder_loader.set_encoder_as_attribute("test_col", intencoder)
    manager = EncodeManager(encoder_loader)
    data = [1, 2, 3]
    encoded = manager.encode_column("test_col", data)
    assert encoded is not None


# Test TransformManager
def test_transform_manager_init():
    transform_loader = experiments.TransformLoader()
    manager = TransformManager(transform_loader)
    assert hasattr(manager, "transform_loader")


def test_transform_manager_initialize_transforms():
    transform_loader = experiments.TransformLoader()
    manager = TransformManager(transform_loader)
    assert hasattr(manager, "transform_loader")


def test_transform_manager_apply_transforms():
    transform_loader = experiments.TransformLoader()
    manager = TransformManager(transform_loader)
    assert hasattr(manager, "transform_loader")


# Test SplitManager
def test_split_manager_init(split_loader):
    manager = SplitManager(split_loader)
    assert hasattr(manager, "split_loader")


<<<<<<< HEAD
def test_split_manager_initialize_splits():
    split_loader = experiments.SplitLoader()
=======
def test_split_manager_initialize_splits(split_loader):
>>>>>>> 60b0f2de
    manager = SplitManager(split_loader)
    assert hasattr(manager, "split_loader")


<<<<<<< HEAD
def test_split_manager_apply_split():
    split_loader = experiments.SplitLoader(seed=42)
=======
def test_split_manager_apply_split(split_loader):
>>>>>>> 60b0f2de
    manager = SplitManager(split_loader)
    data = {"col": range(100)}
    split_indices = manager.get_split_indices(data)
    assert len(split_indices) == 3
    assert len(split_indices[0]) == 70
    assert len(split_indices[1]) == 15
    assert len(split_indices[2]) == 15


# Test DatasetHandler


<<<<<<< HEAD
def test_dataset_handler_init(config_path, titanic_csv_path, encoder_loader, transform_loader, split_loader):
=======
def test_dataset_handler_init(
    dump_single_split_config_to_disk, titanic_csv_path, encoder_loader, transform_loader, split_loader
):
>>>>>>> 60b0f2de
    handler = DatasetHandler(
        config_path=dump_single_split_config_to_disk,
        encoder_loader=encoder_loader,
        transform_loader=transform_loader,
        split_loader=split_loader,
        csv_path=titanic_csv_path,
    )

    assert isinstance(handler.encoder_manager, EncodeManager)
    assert isinstance(handler.transform_manager, TransformManager)
    assert isinstance(handler.split_manager, SplitManager)

<<<<<<< HEAD

def test_dataset_handler_get_dataset(config_path, titanic_csv_path, encoder_loader):
    transform_loader = experiments.TransformLoader()
    split_loader = experiments.SplitLoader()

    handler = DatasetHandler(
        config_path=config_path,
        encoder_loader=encoder_loader,
        transform_loader=transform_loader,
        split_loader=split_loader,
        csv_path=titanic_csv_path,
    )

    dataset = handler.get_all_items()
    assert isinstance(dataset, tuple)


def test_dataset_handler_print_dataset_info(config_path, titanic_csv_path, encoder_loader):
    transform_loader = experiments.TransformLoader()
    split_loader = experiments.SplitLoader()

=======

def test_dataset_hanlder_apply_split(
    dump_single_split_config_to_disk, titanic_csv_path, encoder_loader, transform_loader, split_loader
):
>>>>>>> 60b0f2de
    handler = DatasetHandler(
        config_path=dump_single_split_config_to_disk,
        encoder_loader=encoder_loader,
        transform_loader=transform_loader,
        split_loader=split_loader,
        csv_path=titanic_csv_path,
    )
<<<<<<< HEAD

    input_dict, label_dict, meta_dict = handler.get_all_items()
    # Print input dict keys and first 5 elements of each value
    print("\nInput dictionary contents:")
    for key, value in input_dict.items():
        print(f"\n{key}:")
        if isinstance(value, np.ndarray):
            print(value[:5])  # Print first 5 elements if numpy array
        else:
            print(value[:5])  # Print first 5 elements if list


@pytest.mark.parametrize("config_idx", [0, 1])  # Test both split configs
def test_dataset_handler_different_configs(config_path, titanic_csv_path, config_idx, encoder_loader):
=======
    handler.add_split()
    assert "split" in handler.columns
    assert "split" in handler.data.columns
    assert len(handler.data["split"]) == 712


def test_dataset_handler_get_dataset(dump_single_split_config_to_disk, titanic_csv_path, encoder_loader):
>>>>>>> 60b0f2de
    transform_loader = experiments.TransformLoader()
    split_loader = experiments.SplitLoader()

    handler = DatasetHandler(
        config_path=dump_single_split_config_to_disk,
        encoder_loader=encoder_loader,
        transform_loader=transform_loader,
        split_loader=split_loader,
        csv_path=titanic_csv_path,
    )

    dataset = handler.get_all_items()
    assert isinstance(dataset, tuple)<|MERGE_RESOLUTION|>--- conflicted
+++ resolved
@@ -1,20 +1,11 @@
-<<<<<<< HEAD
-import numpy as np
-import polars as pl
-=======
 from pathlib import Path
 
->>>>>>> 60b0f2de
 import pytest
 import yaml
 
 from stimulus.data import experiments
 from stimulus.data.csv import DatasetHandler, DatasetManager, EncodeManager, SplitManager, TransformManager
-<<<<<<< HEAD
-from stimulus.utils.yaml_data import YamlConfigDict, generate_data_configs
-=======
 from stimulus.utils.yaml_data import YamlConfigDict, dump_yaml_list_into_files, generate_data_configs
->>>>>>> 60b0f2de
 
 
 # Fixtures
@@ -87,13 +78,8 @@
     assert hasattr(manager, "column_categories")
 
 
-<<<<<<< HEAD
-def test_dataset_manager_organize_columns(config_path):
-    manager = DatasetManager(config_path)
-=======
 def test_dataset_manager_organize_columns(dump_single_split_config_to_disk):
     manager = DatasetManager(dump_single_split_config_to_disk)
->>>>>>> 60b0f2de
     categories = manager.categorize_columns_by_type()
 
     assert "pclass" in categories["input"]
@@ -103,29 +89,20 @@
     assert "passenger_id" in categories["meta"]
 
 
-<<<<<<< HEAD
-def test_dataset_manager_organize_transforms(config_path):
-    manager = DatasetManager(config_path)
-=======
 def test_dataset_manager_organize_transforms(dump_single_split_config_to_disk):
     manager = DatasetManager(dump_single_split_config_to_disk)
->>>>>>> 60b0f2de
     categories = manager.categorize_columns_by_type()
 
     assert len(categories) == 3
     assert all(key in categories for key in ["input", "label", "meta"])
 
 
-<<<<<<< HEAD
-=======
 def test_dataset_manager_get_transform_logic(dump_single_split_config_to_disk):
     manager = DatasetManager(dump_single_split_config_to_disk)
     transform_logic = manager.get_transform_logic()
     assert transform_logic["transformation_name"] == "noise"
     assert len(transform_logic["transformations"]) == 2
 
-
->>>>>>> 60b0f2de
 # Test EncodeManager
 def test_encode_manager_init():
     encoder_loader = experiments.EncoderLoader()
@@ -174,22 +151,12 @@
     assert hasattr(manager, "split_loader")
 
 
-<<<<<<< HEAD
-def test_split_manager_initialize_splits():
-    split_loader = experiments.SplitLoader()
-=======
 def test_split_manager_initialize_splits(split_loader):
->>>>>>> 60b0f2de
     manager = SplitManager(split_loader)
     assert hasattr(manager, "split_loader")
 
 
-<<<<<<< HEAD
-def test_split_manager_apply_split():
-    split_loader = experiments.SplitLoader(seed=42)
-=======
 def test_split_manager_apply_split(split_loader):
->>>>>>> 60b0f2de
     manager = SplitManager(split_loader)
     data = {"col": range(100)}
     split_indices = manager.get_split_indices(data)
@@ -198,17 +165,12 @@
     assert len(split_indices[1]) == 15
     assert len(split_indices[2]) == 15
 
-
 # Test DatasetHandler
 
 
-<<<<<<< HEAD
-def test_dataset_handler_init(config_path, titanic_csv_path, encoder_loader, transform_loader, split_loader):
-=======
 def test_dataset_handler_init(
     dump_single_split_config_to_disk, titanic_csv_path, encoder_loader, transform_loader, split_loader
 ):
->>>>>>> 60b0f2de
     handler = DatasetHandler(
         config_path=dump_single_split_config_to_disk,
         encoder_loader=encoder_loader,
@@ -221,34 +183,9 @@
     assert isinstance(handler.transform_manager, TransformManager)
     assert isinstance(handler.split_manager, SplitManager)
 
-<<<<<<< HEAD
-
-def test_dataset_handler_get_dataset(config_path, titanic_csv_path, encoder_loader):
-    transform_loader = experiments.TransformLoader()
-    split_loader = experiments.SplitLoader()
-
-    handler = DatasetHandler(
-        config_path=config_path,
-        encoder_loader=encoder_loader,
-        transform_loader=transform_loader,
-        split_loader=split_loader,
-        csv_path=titanic_csv_path,
-    )
-
-    dataset = handler.get_all_items()
-    assert isinstance(dataset, tuple)
-
-
-def test_dataset_handler_print_dataset_info(config_path, titanic_csv_path, encoder_loader):
-    transform_loader = experiments.TransformLoader()
-    split_loader = experiments.SplitLoader()
-
-=======
-
 def test_dataset_hanlder_apply_split(
     dump_single_split_config_to_disk, titanic_csv_path, encoder_loader, transform_loader, split_loader
 ):
->>>>>>> 60b0f2de
     handler = DatasetHandler(
         config_path=dump_single_split_config_to_disk,
         encoder_loader=encoder_loader,
@@ -256,22 +193,6 @@
         split_loader=split_loader,
         csv_path=titanic_csv_path,
     )
-<<<<<<< HEAD
-
-    input_dict, label_dict, meta_dict = handler.get_all_items()
-    # Print input dict keys and first 5 elements of each value
-    print("\nInput dictionary contents:")
-    for key, value in input_dict.items():
-        print(f"\n{key}:")
-        if isinstance(value, np.ndarray):
-            print(value[:5])  # Print first 5 elements if numpy array
-        else:
-            print(value[:5])  # Print first 5 elements if list
-
-
-@pytest.mark.parametrize("config_idx", [0, 1])  # Test both split configs
-def test_dataset_handler_different_configs(config_path, titanic_csv_path, config_idx, encoder_loader):
-=======
     handler.add_split()
     assert "split" in handler.columns
     assert "split" in handler.data.columns
@@ -279,7 +200,6 @@
 
 
 def test_dataset_handler_get_dataset(dump_single_split_config_to_disk, titanic_csv_path, encoder_loader):
->>>>>>> 60b0f2de
     transform_loader = experiments.TransformLoader()
     split_loader = experiments.SplitLoader()
 
