"""Loaders serve as interfaces between the CSV master class and custom methods.

Mainly, three types of custom methods are supported:
- Encoders: methods for encoding data before it is fed into the model
- Data transformers: methods for transforming data (i.e. augmenting, noising...)
- Splitters: methods for splitting data into train, validation and test sets

Loaders are built from an input config YAML file which format is described in the documentation, you can find an example here: tests/test_data/dna_experiment/dna_experiment_config_template.yaml
"""

import inspect
<<<<<<< HEAD
from abc import ABC
from collections import defaultdict
from typing import Any

import yaml
=======
from collections import defaultdict
from typing import Any
>>>>>>> 60b0f2de

from stimulus.data.encoding import encoders as encoders
from stimulus.data.splitters import splitters as splitters
from stimulus.data.transform import data_transformation_generators as data_transformation_generators
<<<<<<< HEAD
from stimulus.utils.yaml_data import YamlConfigDict


class AbstractLoader(ABC):
    """Abstract base class for defining loaders."""

    def get_config_from_yaml(self, yaml_path: str) -> dict:
        """Loads experiment configuration from a YAML file.

        Args:
            yaml_path (str): Path to the YAML config file

        Returns:
            dict: The loaded configuration dictionary
        """
        with open(yaml_path) as file:
            config = YamlConfigDict(**yaml.safe_load(file))
        return config


class EncoderLoader(AbstractLoader):
=======
from stimulus.utils import yaml_data


class EncoderLoader:
>>>>>>> 60b0f2de
    """Class for loading encoders from a config file."""

    def __init__(self, seed: float = None) -> None:
        self.seed = seed

    def initialize_column_encoders_from_config(self, column_config: yaml_data.YamlColumns) -> None:
        """Build the loader from a config dictionary.

        Args:
            config (yaml_data.YamlSubConfigDict): Configuration dictionary containing field names (column_name) and their encoder specifications.
        """
        for field in column_config:
            encoder = self.get_encoder(field.encoder[0].name, field.encoder[0].params)
            self.set_encoder_as_attribute(field.column_name, encoder)

    def get_function_encode_all(self, field_name: str) -> Any:
        """Gets the encoding function for a specific field.

        Args:
            field_name (str): The field name to get the encoder for

        Returns:
            Any: The encode_all function for the specified field
        """
        return getattr(self, field_name)["encoder"].encode_all

    def get_encoder(self, encoder_name: str, encoder_params: dict = None) -> Any:
        """Gets an encoder object from the encoders module and initializes it with the given parametersß.

        Args:
            encoder_name (str): The name of the encoder to get
            encoder_params (dict): The parameters for the encoder

        Returns:
            Any: The encoder function for the specified field and parameters
        """
        try:
            return getattr(encoders, encoder_name)(**encoder_params)
        except AttributeError:
            print(f"Encoder '{encoder_name}' not found in the encoders module.")
            print(
                f"Available encoders: {[name for name, obj in encoders.__dict__.items() if isinstance(obj, type) and name not in ('ABC', 'Any')]}"
            )
            raise

        except TypeError:
            if encoder_params is None:
                return getattr(encoders, encoder_name)()
            print(f"Encoder '{encoder_name}' has incorrect parameters: {encoder_params}")
            print(f"Expected parameters for '{encoder_name}': {inspect.signature(getattr(encoders, encoder_name))}")
            raise

    def set_encoder_as_attribute(self, field_name: str, encoder: encoders.AbstractEncoder) -> None:
        """Sets the encoder as an attribute of the loader.

        Args:
            field_name (str): The name of the field to set the encoder for
            encoder (encoders.AbstractEncoder): The encoder to set
        """
        setattr(self, field_name, {"encoder": encoder})


<<<<<<< HEAD
class TransformLoader(AbstractLoader):
=======
class TransformLoader:
>>>>>>> 60b0f2de
    """Class for loading transformations from a config file."""

    def __init__(self, seed: float = None) -> None:
        self.seed = seed

    def get_data_transformer(self, transformation_name: str, transformation_params: dict = None) -> Any:
        """Gets a transformer object from the transformers module.

        Args:
            transformation_name (str): The name of the transformer to get

        Returns:
            Any: The transformer function for the specified transformation
        """
        try:
            return getattr(data_transformation_generators, transformation_name)(**transformation_params)
        except AttributeError:
            print(f"Transformer '{transformation_name}' not found in the transformers module.")
            print(
                f"Available transformers: {[name for name, obj in data_transformation_generators.__dict__.items() if isinstance(obj, type) and name not in ('ABC', 'Any')]}"
            )
            raise

        except TypeError:
            if transformation_params is None:
                return getattr(data_transformation_generators, transformation_name)()
            print(f"Transformer '{transformation_name}' has incorrect parameters: {transformation_params}")
            print(
                f"Expected parameters for '{transformation_name}': {inspect.signature(getattr(data_transformation_generators, transformation_name))}"
            )
            raise

    def set_data_transformer_as_attribute(self, field_name: str, data_transformer: Any) -> None:
        """Sets the data transformer as an attribute of the loader.

        Args:
            field_name (str): The name of the field to set the data transformer for
            data_transformer (Any): The data transformer to set
        """
        setattr(self, field_name, {"data_transformation_generators": data_transformer})

    def initialize_column_data_transformers_from_config(self, transform_config: yaml_data.YamlTransform) -> None:
        """Build the loader from a config dictionary.

        Args:
            config (yaml_data.YamlSubConfigDict): Configuration dictionary containing transforms configurations.
                Each transform can specify multiple columns and their transformations.
                The method will organize transformers by column, ensuring each column
                has all its required transformations.
        """
        # Use defaultdict to automatically initialize empty lists
        column_transformers = defaultdict(list)

        # First pass: collect all transformations by column
<<<<<<< HEAD
        for transform_group in config:
            for column in transform_group.columns:
                col_name = column.column_name

                # Process each transformation for this column
                for transform_spec in column.transformations:
                    # Create transformer instance
                    transformer = self.get_data_transformer(transform_spec.name)

                    # Get transformer class for comparison
                    transformer_type = type(transformer)

                    # Add transformer if its type isn't already present
                    if not any(isinstance(existing, transformer_type) for existing in column_transformers[col_name]):
                        column_transformers[col_name].append(transformer)
=======
        for column in transform_config.columns:
            col_name = column.column_name

            # Process each transformation for this column
            for transform_spec in column.transformations:
                # Create transformer instance
                transformer = self.get_data_transformer(transform_spec.name, transform_spec.params)

                # Get transformer class for comparison
                transformer_type = type(transformer)

                # Add transformer if its type isn't already present
                if not any(isinstance(existing, transformer_type) for existing in column_transformers[col_name]):
                    column_transformers[col_name].append(transformer)
>>>>>>> 60b0f2de

        # Second pass: set all collected transformers as attributes
        for col_name, transformers in column_transformers.items():
            self.set_data_transformer_as_attribute(col_name, transformers)


<<<<<<< HEAD
class SplitLoader(AbstractLoader):
=======
class SplitLoader:
>>>>>>> 60b0f2de
    """Class for loading splitters from a config file."""

    def __init__(self, seed: float = None) -> None:
        self.seed = seed

    def get_function_split(self) -> Any:
        """Gets the function for splitting the data.

        Args:
            split_method (str): Name of the split method to use

        Returns:
            Any: The split function for the specified method

        Raises:
            AttributeError: If splitter hasn't been initialized using initialize_splitter_from_config()
        """
        if not hasattr(self, "split"):
            # Raise a more specific error and chain it to the original AttributeError
            try:
                self.split
            except AttributeError as e:
                raise AttributeError(
                    "Splitter not initialized. Please call initialize_splitter_from_config() or set_splitter_as_attribute() "
                    "before attempting to get split function.",
                ) from e
        return self.split.get_split_indexes

    def get_splitter(self, splitter_name: str, splitter_params: dict = None) -> Any:
        """Gets a splitter object from the splitters module.

        Args:
            splitter_name (str): The name of the splitter to get

        Returns:
            Any: The splitter function for the specified splitter
        """
        try:
            return getattr(splitters, splitter_name)(**splitter_params)
        except TypeError:
            if splitter_params is None:
                return getattr(splitters, splitter_name)()
            print(f"Splitter '{splitter_name}' has incorrect parameters: {splitter_params}")
            print(f"Expected parameters for '{splitter_name}': {inspect.signature(getattr(splitters, splitter_name))}")
            raise

    def set_splitter_as_attribute(self, splitter: Any) -> None:
        """Sets the splitter as an attribute of the loader.

        Args:
            field_name (str): The name of the field to set the splitter for
            splitter (Any): The splitter to set
        """
        self.split = splitter

    def initialize_splitter_from_config(self, split_config: yaml_data.YamlSplit) -> None:
        """Build the loader from a config dictionary.

        Args:
            config (dict): Configuration dictionary containing split configurations.
        """
        splitter = self.get_splitter(split_config.split_method, split_config.params)
        self.set_splitter_as_attribute(splitter)<|MERGE_RESOLUTION|>--- conflicted
+++ resolved
@@ -9,48 +9,16 @@
 """
 
 import inspect
-<<<<<<< HEAD
-from abc import ABC
 from collections import defaultdict
 from typing import Any
-
-import yaml
-=======
-from collections import defaultdict
-from typing import Any
->>>>>>> 60b0f2de
 
 from stimulus.data.encoding import encoders as encoders
 from stimulus.data.splitters import splitters as splitters
 from stimulus.data.transform import data_transformation_generators as data_transformation_generators
-<<<<<<< HEAD
-from stimulus.utils.yaml_data import YamlConfigDict
-
-
-class AbstractLoader(ABC):
-    """Abstract base class for defining loaders."""
-
-    def get_config_from_yaml(self, yaml_path: str) -> dict:
-        """Loads experiment configuration from a YAML file.
-
-        Args:
-            yaml_path (str): Path to the YAML config file
-
-        Returns:
-            dict: The loaded configuration dictionary
-        """
-        with open(yaml_path) as file:
-            config = YamlConfigDict(**yaml.safe_load(file))
-        return config
-
-
-class EncoderLoader(AbstractLoader):
-=======
 from stimulus.utils import yaml_data
 
 
 class EncoderLoader:
->>>>>>> 60b0f2de
     """Class for loading encoders from a config file."""
 
     def __init__(self, seed: float = None) -> None:
@@ -113,11 +81,7 @@
         setattr(self, field_name, {"encoder": encoder})
 
 
-<<<<<<< HEAD
-class TransformLoader(AbstractLoader):
-=======
 class TransformLoader:
->>>>>>> 60b0f2de
     """Class for loading transformations from a config file."""
 
     def __init__(self, seed: float = None) -> None:
@@ -172,23 +136,6 @@
         column_transformers = defaultdict(list)
 
         # First pass: collect all transformations by column
-<<<<<<< HEAD
-        for transform_group in config:
-            for column in transform_group.columns:
-                col_name = column.column_name
-
-                # Process each transformation for this column
-                for transform_spec in column.transformations:
-                    # Create transformer instance
-                    transformer = self.get_data_transformer(transform_spec.name)
-
-                    # Get transformer class for comparison
-                    transformer_type = type(transformer)
-
-                    # Add transformer if its type isn't already present
-                    if not any(isinstance(existing, transformer_type) for existing in column_transformers[col_name]):
-                        column_transformers[col_name].append(transformer)
-=======
         for column in transform_config.columns:
             col_name = column.column_name
 
@@ -203,18 +150,13 @@
                 # Add transformer if its type isn't already present
                 if not any(isinstance(existing, transformer_type) for existing in column_transformers[col_name]):
                     column_transformers[col_name].append(transformer)
->>>>>>> 60b0f2de
 
         # Second pass: set all collected transformers as attributes
         for col_name, transformers in column_transformers.items():
             self.set_data_transformer_as_attribute(col_name, transformers)
 
 
-<<<<<<< HEAD
-class SplitLoader(AbstractLoader):
-=======
 class SplitLoader:
->>>>>>> 60b0f2de
     """Class for loading splitters from a config file."""
 
     def __init__(self, seed: float = None) -> None:
