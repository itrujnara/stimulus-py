{
    "experiment": "DnaToFloatExperiment",
    "noise": [
        {
            "column_name": "inphello:input1:dnaut1",
            "name": "UniformTextMasker",
            "params": {"probability": 0.1}
        },
        {
            "column_name": "hello:input2:prot",
            "name": "UniformTextMasker",
            "params": {"probability": 0.4}
        },
        {
            "column_name": "hola:label:float",
            "name": "GaussianNoise",
            "params": {"mean": 0.5, "std": 0.1}
        }
    ],
    "split": 
        {
            "name": "RandomSplitter",
<<<<<<< HEAD
            "params": {"split": [0.6, 0.2, 0.2]}
=======
            "params": {"split": [0.6, 0.8]}
>>>>>>> 8ffb75ac
        }
}<|MERGE_RESOLUTION|>--- conflicted
+++ resolved
@@ -20,10 +20,10 @@
     "split": 
         {
             "name": "RandomSplitter",
-<<<<<<< HEAD
+
             "params": {"split": [0.6, 0.2, 0.2]}
-=======
-            "params": {"split": [0.6, 0.8]}
->>>>>>> 8ffb75ac
+
+
+
         }
 }